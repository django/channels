--- conflicted
+++ resolved
@@ -84,18 +84,11 @@
         try:
             self.common_setup()
             channel_layers = ChannelLayerManager()
-<<<<<<< HEAD
             channel_layer = channel_layers.make_test_backend(DEFAULT_CHANNEL_LAYER)
-            channel_layer.router.check_default(
-                http_consumer=StaticFilesConsumer(),
-            )
-=======
-            check_default = channel_layers[DEFAULT_CHANNEL_LAYER].router.check_default
             if self.serve_static and apps.is_installed('django.contrib.staticfiles'):
-                check_default(http_consumer=StaticFilesConsumer())
-            else:
-                check_default()
->>>>>>> 5648da5d
+                channel_layer.router.check_default(http_consumer=StaticFilesConsumer())
+            else:
+                channel_layer.router.check_default()
             if self.n_threads == 1:
                 self.worker = Worker(
                     channel_layer=channel_layer,
