from __future__ import unicode_literals

import importlib
from typing import Any, NoReturn, Optional, Tuple

from django.conf import settings
from django.core.exceptions import ImproperlyConfigured
from django.urls.exceptions import Resolver404
from django.urls.resolvers import URLResolver

from channels.http import AsgiHandler
from channels.typing import Scope

<<<<<<< HEAD
try:
    from django.urls.resolvers import URLResolver
except ImportError:  # Django 1.11
    from django.urls import RegexURLResolver as URLResolver
=======
>>>>>>> 58049975

"""
All Routing instances inside this file are also valid ASGI applications - with
new Channels routing, whatever you end up with as the top level object is just
served up as the "ASGI application".
"""


class ProtocolTypeRouter:
    """
    Takes a mapping of protocol type names to other Application instances,
    and dispatches to the right one based on protocol name (or raises an error)
    """

    def __init__(self, application_mapping):
        self.application_mapping = application_mapping
        if "http" not in self.application_mapping:
            self.application_mapping["http"] = AsgiHandler

    # TODO don't know what this returns yet
    def __call__(self, scope: Scope):
        if scope["type"] in self.application_mapping:
            return self.application_mapping[scope["type"]](scope)
        else:
            raise ValueError(
                "No application configured for scope type %r" % scope["type"]
            )


# TODO does this return always a ProtocolTypeRouter
def get_default_application():
    """
    Gets the default application, set in the ASGI_APPLICATION setting.
    """
    try:
        path, name = settings.ASGI_APPLICATION.rsplit(".", 1)
    except (ValueError, AttributeError):
        raise ImproperlyConfigured("Cannot find ASGI_APPLICATION setting.")
    try:
        module = importlib.import_module(path)
    except ImportError:
        raise ImproperlyConfigured("Cannot import ASGI_APPLICATION module %r" % path)
    try:
        value = getattr(module, name)
    except AttributeError:
        raise ImproperlyConfigured(
            "Cannot find %r in ASGI_APPLICATION module %s" % (name, path)
        )
    return value


def route_pattern_match(
    route, path: str
) -> Optional[Tuple[str, Tuple[str, Any], Scope]]:
    """
    Backport of RegexPattern.match for Django versions before 2.0. Returns
    the remaining path and positional and keyword arguments matched.
    """
    if hasattr(route, "pattern"):
        match = route.pattern.match(path)
        if match:
            path, args, kwargs = match
            kwargs.update(route.default_args)
            return path, args, kwargs
        return None

    # Django<2.0. No converters... :-(
    match = route.regex.search(path)
    if match:
        # If there are any named groups, use those as kwargs, ignoring
        # non-named groups. Otherwise, pass all non-named arguments as
        # positional arguments.
        kwargs = match.groupdict()
        args = () if kwargs else match.groups()
        if kwargs is not None:
            kwargs.update(route.default_args)
        return path[match.end() :], args, kwargs
    return None


class URLRouter:
    """
    Routes to different applications/consumers based on the URL path.

    Works with anything that has a ``path`` key, but intended for WebSocket
    and HTTP. Uses Django's django.conf.urls objects for resolution -
    url() or path().
    """

    #: This router wants to do routing based on scope[path] or
    #: scope[path_remaining]. ``path()`` entries in URLRouter should not be
    #: treated as endpoints (ended with ``$``), but similar to ``include()``.
    _path_routing = True

    def __init__(self, routes):
        self.routes = routes
        # Django 2 introduced path(); older routes have no "pattern" attribute
        if self.routes and hasattr(self.routes[0], "pattern"):
            for route in self.routes:
                # The inner ASGI app wants to do additional routing, route
                # must not be an endpoint
                if getattr(route.callback, "_path_routing", False) is True:
                    route.pattern._is_endpoint = False

        for route in self.routes:
            if not route.callback and isinstance(route, URLResolver):
                raise ImproperlyConfigured(
                    "%s: include() is not supported in URLRouter. Use nested"
                    " URLRouter instances instead." % (route,)
                )

    def __call__(self, scope: Scope) -> NoReturn:
        # Get the path
        path = scope.get("path_remaining", scope.get("path", None))
        if path is None:
            raise ValueError("No 'path' key in connection scope, cannot route URLs")
        # Remove leading / to match Django's handling
        path = path.lstrip("/")
        # Run through the routes we have until one matches
        for route in self.routes:
            try:
                match = route_pattern_match(route, path)
                if match:
                    new_path, args, kwargs = match
                    # Add args or kwargs into the scope
                    outer = scope.get("url_route", {})
                    return route.callback(
                        dict(
                            scope,
                            path_remaining=new_path,
                            url_route={
                                "args": outer.get("args", ()) + args,
                                "kwargs": {**outer.get("kwargs", {}), **kwargs},
                            },
                        )
                    )
            except Resolver404:
                pass
        else:
            if "path_remaining" in scope:
                raise Resolver404("No route found for path %r." % path)
            # We are the outermost URLRouter
            raise ValueError("No route found for path %r." % path)


class ChannelNameRouter:
    """
    Maps to different applications based on a "channel" key in the scope
    (intended for the Channels worker mode)
    """

    def __init__(self, application_mapping):
        self.application_mapping = application_mapping

    def __call__(self, scope):
        if "channel" not in scope:
            raise ValueError(
                "ChannelNameRouter got a scope without a 'channel' key. "
                + "Did you make sure it's only being used for 'channel' type messages?"
            )
        if scope["channel"] in self.application_mapping:
            return self.application_mapping[scope["channel"]](scope)
        else:
            raise ValueError(
                "No application configured for channel name %r" % scope["channel"]
            )<|MERGE_RESOLUTION|>--- conflicted
+++ resolved
@@ -10,14 +10,6 @@
 
 from channels.http import AsgiHandler
 from channels.typing import Scope
-
-<<<<<<< HEAD
-try:
-    from django.urls.resolvers import URLResolver
-except ImportError:  # Django 1.11
-    from django.urls import RegexURLResolver as URLResolver
-=======
->>>>>>> 58049975
 
 """
 All Routing instances inside this file are also valid ASGI applications - with
